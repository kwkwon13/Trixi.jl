--- conflicted
+++ resolved
@@ -82,12 +82,9 @@
        initial_condition_sedov_blast_wave, initial_condition_medium_sedov_blast_wave,
        initial_condition_blob,
        initial_condition_orszag_tang,
-<<<<<<< HEAD
        initial_condition_rotor,
        initial_condition_shock_bubble
-=======
-       initial_condition_rotor
->>>>>>> 7f3fb605
+
 
 export boundary_condition_periodic,
        boundary_condition_gauss,
