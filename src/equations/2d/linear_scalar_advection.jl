--- conflicted
+++ resolved
@@ -68,14 +68,7 @@
   return @SVector [scalar]
 end
 
-<<<<<<< HEAD
-function initial_condition_constant(x, t, equation::LinearScalarAdvectionEquation2D)
-  # Store translated coordinate for easy use of exact solution
-  x_trans = x - equation.advectionvelocity * t
-
-=======
 function initial_conditions_constant(x, t, equation::LinearScalarAdvectionEquation2D)
->>>>>>> 1d8401f4
   return @SVector [2.0]
 end
 
